//
//  HelpCommand.swift
//  Commandant
//
//  Created by Justin Spahr-Summers on 2014-10-10.
//  Copyright (c) 2014 Carthage. All rights reserved.
//

import Foundation
import Result

/// A basic implementation of a `help` command, using information available in a
/// `CommandRegistry`.
///
/// If you want to use this command, initialize it with the registry, then add
/// it to that same registry:
///
/// 	let commands: CommandRegistry<MyErrorType> = …
/// 	let helpCommand = HelpCommand(registry: commands)
/// 	commands.register(helpCommand)
<<<<<<< HEAD
public struct HelpCommand<ClientError: Error>: CommandType {
=======
public struct HelpCommand<ClientError: ErrorProtocol>: CommandProtocol {
>>>>>>> ccffb8f4
	public typealias Options = HelpOptions<ClientError>

	public let verb = "help"
	public let function = "Display general or command-specific help"

	private let registry: CommandRegistry<ClientError>

	/// Initializes the command to provide help from the given registry of
	/// commands.
	public init(registry: CommandRegistry<ClientError>) {
		self.registry = registry
	}

	public func run(_ options: Options) -> Result<(), ClientError> {
		if let verb = options.verb {
			if let command = self.registry[verb] {
				print(command.function)
				if let usageError = command.usage() {
					print("\n\(usageError)")
				}
				return .success(())
			} else {
				fputs("Unrecognized command: '\(verb)'\n", stderr)
			}
		}

		print("Available commands:\n")

		let maxVerbLength = self.registry.commands.map { $0.verb.characters.count }.max() ?? 0

		for command in self.registry.commands {
			let padding = repeatElement(Character(" "), count: maxVerbLength - command.verb.characters.count)
			print("   \(command.verb)\(String(padding))   \(command.function)")
		}

		return .success(())
	}
}

<<<<<<< HEAD
public struct HelpOptions<ClientError: Error>: OptionsType {
	fileprivate let verb: String?
=======
public struct HelpOptions<ClientError: ErrorProtocol>: OptionsProtocol {
	private let verb: String?
>>>>>>> ccffb8f4
	
	private init(verb: String?) {
		self.verb = verb
	}

	private static func create(_ verb: String) -> HelpOptions {
		return self.init(verb: (verb == "" ? nil : verb))
	}

	public static func evaluate(_ m: CommandMode) -> Result<HelpOptions, CommandantError<ClientError>> {
		return create
			<*> m <| Argument(defaultValue: "", usage: "the command to display help for")
	}
}<|MERGE_RESOLUTION|>--- conflicted
+++ resolved
@@ -18,11 +18,7 @@
 /// 	let commands: CommandRegistry<MyErrorType> = …
 /// 	let helpCommand = HelpCommand(registry: commands)
 /// 	commands.register(helpCommand)
-<<<<<<< HEAD
-public struct HelpCommand<ClientError: Error>: CommandType {
-=======
-public struct HelpCommand<ClientError: ErrorProtocol>: CommandProtocol {
->>>>>>> ccffb8f4
+public struct HelpCommand<ClientError: Error>: CommandProtocol {
 	public typealias Options = HelpOptions<ClientError>
 
 	public let verb = "help"
@@ -62,13 +58,8 @@
 	}
 }
 
-<<<<<<< HEAD
-public struct HelpOptions<ClientError: Error>: OptionsType {
+public struct HelpOptions<ClientError: Error>: OptionsProtocol {
 	fileprivate let verb: String?
-=======
-public struct HelpOptions<ClientError: ErrorProtocol>: OptionsProtocol {
-	private let verb: String?
->>>>>>> ccffb8f4
 	
 	private init(verb: String?) {
 		self.verb = verb
