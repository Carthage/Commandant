--- conflicted
+++ resolved
@@ -34,13 +34,8 @@
 ///					<*> m <| Option(usage: "the log to read")
 ///			}
 ///		}
-<<<<<<< HEAD
-public protocol OptionsType {
+public protocol OptionsProtocol {
 	associatedtype ClientError: Error
-=======
-public protocol OptionsProtocol {
-	associatedtype ClientError: ErrorProtocol
->>>>>>> ccffb8f4
 
 	/// Evaluates this set of options in the given mode.
 	///
@@ -48,13 +43,8 @@
 	static func evaluate(_ m: CommandMode) -> Result<Self, CommandantError<ClientError>>
 }
 
-<<<<<<< HEAD
-/// An `OptionsType` that has no options.
-public struct NoOptions<ClientError: Error>: OptionsType {
-=======
 /// An `OptionsProtocol` that has no options.
-public struct NoOptions<ClientError: ErrorProtocol>: OptionsProtocol {
->>>>>>> ccffb8f4
+public struct NoOptions<ClientError: Error>: OptionsProtocol {
 	public init() {}
 	
 	public static func evaluate(_ m: CommandMode) -> Result<NoOptions, CommandantError<ClientError>> {
