//
//  ArgumentParser.swift
//  Commandant
//
//  Created by Justin Spahr-Summers on 2014-11-21.
//  Copyright (c) 2014 Carthage. All rights reserved.
//

import Foundation
import Result

/// Represents an argument passed on the command line.
private enum RawArgument: Equatable {
	/// A key corresponding to an option (e.g., `verbose` for `--verbose`).
	case Key(String)

	/// A value, either associated with an option or passed as a positional
	/// argument.
	case Value(String)

	/// One or more flag arguments (e.g 'r' and 'f' for `-rf`)
	case Flag(Set<Character>)
}

private func ==(lhs: RawArgument, rhs: RawArgument) -> Bool {
	switch (lhs, rhs) {
	case let (.Key(left), .Key(right)):
		return left == right

	case let (.Value(left), .Value(right)):
		return left == right

	case let (.Flag(left), .Flag(right)):
		return left == right

	default:
		return false
	}
}

extension RawArgument: CustomStringConvertible {
	private var description: String {
		switch self {
		case let .Key(key):
			return "--\(key)"

		case let .Value(value):
			return "\"\(value)\""

		case let .Flag(flags):
			return "-\(String(flags))"
		}
	}
}

/// Destructively parses a list of command-line arguments.
public final class ArgumentParser {
	/// The remaining arguments to be extracted, in their raw form.
	private var rawArguments: [RawArgument] = []

	/// Initializes the generator from a simple list of command-line arguments.
	public init(_ arguments: [String]) {
		// The first instance of `--` terminates the option list.
<<<<<<< HEAD
		let params = arguments.split(1, allowEmptySlices: true) { $0 == "--" }

		// Parse out the keyed and flag options.
		let options = params.first!
		rawArguments.appendContentsOf(Array(options.map { arg in
			if arg.hasPrefix("-") {
				// Do we have `--{key}` or `-{flags}`.
				let opt = arg.characters.dropFirst()
				if opt.first == "-" {
					return .Key(String(opt.dropFirst()))
				} else {
					return .Flag(Set(opt))
				}
=======
		let params = arguments.split(2, allowEmptySlices: true) { $0 == "--" }

		// Parse out the keyed and flag options.
		let options = params.first!
		rawArguments.appendContentsOf(options.map { arg in
			if arg.hasPrefix("-") {
				// Do we have `--{key}` or `-{flags}`.
				let opt = arg.characters.dropFirst()
				return String(opt).hasPrefix("-") ? .Key(String(opt.dropFirst())) : .Flag(Set(opt))
>>>>>>> 40f503c3
			} else {
				return .Value(arg)
			}
		}))

		// Remaining arguments are all positional parameters.
		if params.count == 2 {
			let positional = params.last!
<<<<<<< HEAD
			rawArguments.appendContentsOf(Array(positional.map { .Value($0) }))
=======
			rawArguments.appendContentsOf(positional.map { .Value($0) })
>>>>>>> 40f503c3
		}
	}

	/// Returns whether the given key was enabled or disabled, or nil if it
	/// was not given at all.
	///
	/// If the key is found, it is then removed from the list of arguments
	/// remaining to be parsed.
	internal func consumeBooleanKey(key: String) -> Bool? {
		let oldArguments = rawArguments
		rawArguments.removeAll()

		var result: Bool?
		for arg in oldArguments {
			if arg == .Key(key) {
				result = true
			} else if arg == .Key("no-\(key)") {
				result = false
			} else {
				rawArguments.append(arg)
			}
		}

		return result
	}

	/// Returns the value associated with the given flag, or nil if the flag was
	/// not specified. If the key is presented, but no value was given, an error
	/// is returned.
	///
	/// If a value is found, the key and the value are both removed from the
	/// list of arguments remaining to be parsed.
	internal func consumeValueForKey(key: String) -> Result<String?, CommandantError<NoError>> {
		let oldArguments = rawArguments
		rawArguments.removeAll()

		var foundValue: String?
		argumentLoop: for var index = 0; index < oldArguments.count; index++ {
			let arg = oldArguments[index]

			if arg == .Key(key) {
				if ++index < oldArguments.count {
					switch oldArguments[index] {
					case let .Value(value):
						foundValue = value
						continue argumentLoop

					default:
						break
					}
				}

				return .Failure(missingArgumentError("--\(key)"))
			} else {
				rawArguments.append(arg)
			}
		}

		return .Success(foundValue)
	}

	/// Returns the next positional argument that hasn't yet been returned, or
	/// nil if there are no more positional arguments.
	internal func consumePositionalArgument() -> String? {
		for var index = 0; index < rawArguments.count; index++ {
			switch rawArguments[index] {
			case let .Value(value):
				rawArguments.removeAtIndex(index)
				return value

			default:
				break
			}
		}

		return nil
	}

	/// Returns whether the given key was specified and removes it from the
	/// list of arguments remaining.
	internal func consumeKey(key: String) -> Bool {
		let oldArguments = rawArguments
		rawArguments = oldArguments.filter { $0 != .Key(key) }

		return rawArguments.count < oldArguments.count
	}

	/// Returns whether the given flag was specified and removes it from the
	/// list of arguments remaining.
	internal func consumeBooleanFlag(flag: Character) -> Bool {
		for (index, arg) in rawArguments.enumerate() {
			switch arg {
			case var .Flag(flags) where flags.contains(flag):
				flags.remove(flag)
				if flags.isEmpty {
					rawArguments.removeAtIndex(index)
				} else {
					rawArguments[index] = .Flag(flags)
				}
				return true

			default:
				break
			}
		}

		return false
	}
}<|MERGE_RESOLUTION|>--- conflicted
+++ resolved
@@ -61,12 +61,11 @@
 	/// Initializes the generator from a simple list of command-line arguments.
 	public init(_ arguments: [String]) {
 		// The first instance of `--` terminates the option list.
-<<<<<<< HEAD
 		let params = arguments.split(1, allowEmptySlices: true) { $0 == "--" }
 
 		// Parse out the keyed and flag options.
 		let options = params.first!
-		rawArguments.appendContentsOf(Array(options.map { arg in
+		rawArguments.appendContentsOf(options.map { arg in
 			if arg.hasPrefix("-") {
 				// Do we have `--{key}` or `-{flags}`.
 				let opt = arg.characters.dropFirst()
@@ -75,30 +74,15 @@
 				} else {
 					return .Flag(Set(opt))
 				}
-=======
-		let params = arguments.split(2, allowEmptySlices: true) { $0 == "--" }
-
-		// Parse out the keyed and flag options.
-		let options = params.first!
-		rawArguments.appendContentsOf(options.map { arg in
-			if arg.hasPrefix("-") {
-				// Do we have `--{key}` or `-{flags}`.
-				let opt = arg.characters.dropFirst()
-				return String(opt).hasPrefix("-") ? .Key(String(opt.dropFirst())) : .Flag(Set(opt))
->>>>>>> 40f503c3
 			} else {
 				return .Value(arg)
 			}
-		}))
+		})
 
 		// Remaining arguments are all positional parameters.
 		if params.count == 2 {
 			let positional = params.last!
-<<<<<<< HEAD
-			rawArguments.appendContentsOf(Array(positional.map { .Value($0) }))
-=======
 			rawArguments.appendContentsOf(positional.map { .Value($0) })
->>>>>>> 40f503c3
 		}
 	}
 
