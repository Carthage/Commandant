--- conflicted
+++ resolved
@@ -45,7 +45,7 @@
 
 /// Constructs an error by combining the example of key (and value, if applicable)
 /// with the usage description.
-internal func informativeUsageError(keyValueExample: String, usage: String) -> CommandantError {
+internal func informativeUsageError<ClientError>(keyValueExample: String, usage: String) -> CommandantError<ClientError> {
 	let lines = usage.componentsSeparatedByCharactersInSet(NSCharacterSet.newlineCharacterSet())
 
 	return .UsageError(description: reduce(lines, keyValueExample) { previous, value in
@@ -55,34 +55,12 @@
 
 /// Constructs an error that describes how to use the option, with the given
 /// example of key (and value, if applicable) usage.
-<<<<<<< HEAD
 internal func informativeUsageError<T, ClientError>(keyValueExample: String, option: Option<T>) -> CommandantError<ClientError> {
-	var description = ""
-
-	if option.defaultValue != nil {
-		description += "["
-	}
-
-	description += keyValueExample
-
-=======
-internal func informativeUsageError<T>(keyValueExample: String, option: Option<T>) -> CommandantError {
->>>>>>> b470b6ef
 	if option.defaultValue != nil {
 		return informativeUsageError("[\(keyValueExample)]", option.usage)
 	} else {
 		return informativeUsageError(keyValueExample, option.usage)
 	}
-<<<<<<< HEAD
-
-	description += option.usage.componentsSeparatedByCharactersInSet(NSCharacterSet.newlineCharacterSet())
-		.reduce(""){ previous, value in
-			return previous + "\n\t" + value
-		}
-	
-	return .UsageError(description: description)
-=======
->>>>>>> b470b6ef
 }
 
 /// Constructs an error that describes how to use the option.
